# coding: utf-8
from __future__ import (absolute_import, division, print_function,
                        unicode_literals)

import optparse
import os
import sys
import tempfile

import pip
from pip.req import InstallRequirement, parse_requirements

from .. import click
from ..exceptions import PipToolsError
from ..logging import log
from ..repositories import LocalRequirementsRepository, PyPIRepository
from ..resolver import Resolver
from ..utils import (assert_compatible_pip_version, is_pinned_requirement,
                     key_from_req)
from ..writer import OutputWriter

# Make sure we're using a compatible version of pip
assert_compatible_pip_version()

DEFAULT_REQUIREMENTS_FILE = 'requirements.in'


class PipCommand(pip.basecommand.Command):
    name = 'PipCommand'


@click.command()
@click.version_option()
@click.option('-v', '--verbose', is_flag=True, help="Show more output")
@click.option('-n', '--dry-run', is_flag=True, help="Only show what would happen, don't change anything")
@click.option('-p', '--pre', is_flag=True, default=None, help="Allow resolving to prereleases (default is not)")
@click.option('-r', '--rebuild', is_flag=True, help="Clear any caches upfront, rebuild from scratch")
@click.option('-f', '--find-links', multiple=True, help="Look for archives in this directory or on this HTML page", envvar='PIP_FIND_LINKS')  # noqa
@click.option('-i', '--index-url', help="Change index URL (defaults to PyPI)", envvar='PIP_INDEX_URL')
@click.option('--extra-index-url', multiple=True, help="Add additional index URL to search", envvar='PIP_EXTRA_INDEX_URL')  # noqa
@click.option('--client-cert', help="Path to SSL client certificate, a single file containing the private key and the certificate in PEM format.")  # noqa
@click.option('--trusted-host', multiple=True, envvar='PIP_TRUSTED_HOST',
              help="Mark this host as trusted, even though it does not have "
                   "valid or any HTTPS.")
@click.option('--header/--no-header', is_flag=True, default=True,
              help="Add header to generated file")
@click.option('--index/--no-index', is_flag=True, default=True,
              help="Add index URL to generated file")
@click.option('--annotate/--no-annotate', is_flag=True, default=True,
              help="Annotate results, indicating where dependencies come from")
@click.option('-U', '--upgrade', is_flag=True, default=False,
              help='Try to upgrade all dependencies to their latest versions')
@click.option('-P', '--upgrade-package', 'upgrade_packages', nargs=1, multiple=True,
              help="Specify particular packages to upgrade.")
@click.option('-o', '--output-file', nargs=1, type=str, default=None,
              help=('Output file name. Required if more than one input file is given. '
                    'Will be derived from input file otherwise.'))
@click.option('--allow-unsafe', is_flag=True, default=False,
              help="Pin packages considered unsafe: pip, setuptools & distribute")
@click.option('--generate-hashes', is_flag=True, default=False,
              help="Generate pip 8 style hashes in the resulting requirements file.")
@click.argument('src_files', nargs=-1, type=click.Path(exists=True, allow_dash=True))
def cli(verbose, dry_run, pre, rebuild, find_links, index_url, extra_index_url,
<<<<<<< HEAD
        client_cert, trusted_host, header, index, annotate, upgrade,
        output_file, allow_unsafe, generate_hashes, src_files):
=======
        client_cert, trusted_host, header, index, annotate, upgrade, upgrade_packages,
        output_file, allow_unsafe, src_files):
>>>>>>> d14829c9
    """Compiles requirements.txt from requirements.in specs."""
    log.verbose = verbose

    if len(src_files) == 0:
        if not os.path.exists(DEFAULT_REQUIREMENTS_FILE):
            raise click.BadParameter(("If you do not specify an input file, "
                                      "the default is {}").format(DEFAULT_REQUIREMENTS_FILE))
        src_files = (DEFAULT_REQUIREMENTS_FILE,)

    if len(src_files) == 1 and src_files[0] == '-':
        if not output_file:
            raise click.BadParameter('--output-file is required if input is from stdin')

    if len(src_files) > 1 and not output_file:
        raise click.BadParameter('--output-file is required if two or more input files are given.')

    if output_file:
        dst_file = output_file
    else:
        base_name, _, _ = src_files[0].rpartition('.')
        dst_file = base_name + '.txt'

    if upgrade and upgrade_packages:
        raise click.BadParameter('Only one of --upgrade or --upgrade-package can be provided as an argument.')

    ###
    # Setup
    ###

    # Use pip's parser for pip.conf management and defaults.
    # General options (find_links, index_url, extra_index_url, trusted_host,
    # and pre) are defered to pip.
    pip_command = PipCommand()
    index_opts = pip.cmdoptions.make_option_group(
        pip.cmdoptions.index_group,
        pip_command.parser,
    )
    pip_command.parser.insert_option_group(0, index_opts)
    pip_command.parser.add_option(optparse.Option('--pre', action='store_true', default=False))

    pip_args = []
    if find_links:
        for link in find_links:
            pip_args.extend(['-f', link])
    if index_url:
        pip_args.extend(['-i', index_url])
    if extra_index_url:
        for extra_index in extra_index_url:
            pip_args.extend(['--extra-index-url', extra_index])
    if client_cert:
        pip_args.extend(['--client-cert', client_cert])
    if pre:
        pip_args.extend(['--pre'])
    if trusted_host:
        for host in trusted_host:
            pip_args.extend(['--trusted-host', host])

    pip_options, _ = pip_command.parse_args(pip_args)

    session = pip_command._build_session(pip_options)
    repository = PyPIRepository(pip_options, session)

    # Pre-parse the inline package upgrade specs: they should take precedence
    # over the stuff in the requirements files
    upgrade_packages = [InstallRequirement.from_line(pkg)
                        for pkg in upgrade_packages]
    upgrade_pkgs_by_key = {key_from_req(ireq.req): ireq
                           for ireq in upgrade_packages}

    # Proxy with a LocalRequirementsRepository if --upgrade is not specified
    # (= default invocation)
    if not (upgrade or upgrade_packages) and os.path.exists(dst_file):
        existing_pins = {}
        ireqs = parse_requirements(dst_file, finder=repository.finder, session=repository.session, options=pip_options)
        for ireq in ireqs:
            key = key_from_req(ireq.req)

            # Packages explicitly listed on the command line should not remain
            # pinned by whatever is in the dst_file (the command line argument
            # overwrites the current pins)
            if key in upgrade_pkgs_by_key:
                ireq = upgrade_pkgs_by_key[key]

            if is_pinned_requirement(ireq):
                existing_pins[key] = ireq
        repository = LocalRequirementsRepository(existing_pins, repository)

    log.debug('Using indexes:')
    for index_url in repository.finder.index_urls:
        log.debug('  {}'.format(index_url))

    if repository.finder.find_links:
        log.debug('')
        log.debug('Configuration:')
        for find_link in repository.finder.find_links:
            log.debug('  -f {}'.format(find_link))

    ###
    # Parsing/collecting initial requirements
    ###

    constraints = []
    for src_file in src_files:
        if src_file == '-':
            # pip requires filenames and not files. Since we want to support
            # piping from stdin, we need to briefly save the input from stdin
            # to a temporary file and have pip read that.
            with tempfile.NamedTemporaryFile(mode='wt') as tmpfile:
                tmpfile.write(sys.stdin.read())
                tmpfile.flush()
                constraints.extend(parse_requirements(
                    tmpfile.name, finder=repository.finder, session=repository.session, options=pip_options))
        else:
            constraints.extend(parse_requirements(
                src_file, finder=repository.finder, session=repository.session, options=pip_options))

    try:
        resolver = Resolver(constraints, repository, prereleases=pre,
                            clear_caches=rebuild)
        results = resolver.resolve()
        if generate_hashes:
            hashes = resolver.resolve_hashes(results)
        else:
            hashes = None
    except PipToolsError as e:
        log.error(str(e))
        sys.exit(2)

    log.debug('')

    ##
    # Output
    ##

    # Compute reverse dependency annotations statically, from the
    # dependency cache that the resolver has populated by now.
    #
    # TODO (1a): reverse deps for any editable package are lost
    #            what SHOULD happen is that they are cached in memory, just
    #            not persisted to disk!
    #
    # TODO (1b): perhaps it's easiest if the dependency cache has an API
    #            that could take InstallRequirements directly, like:
    #
    #                cache.set(ireq, ...)
    #
    #            then, when ireq is editable, it would store in
    #
    #              editables[egg_name][link_without_fragment] = deps
    #              editables['pip-tools']['git+...ols.git@future'] = {'click>=3.0', 'six'}
    #
    #            otherwise:
    #
    #              self[as_name_version_tuple(ireq)] = {'click>=3.0', 'six'}
    #
    reverse_dependencies = None
    if annotate:
        reverse_dependencies = resolver.reverse_dependencies(results)

    writer = OutputWriter(src_files, dst_file, dry_run=dry_run,
                          emit_header=header, emit_index=index,
                          annotate=annotate,
                          generate_hashes=generate_hashes,
                          default_index_url=repository.DEFAULT_INDEX_URL,
                          index_urls=repository.finder.index_urls,
                          trusted_hosts=pip_options.trusted_hosts,
                          format_control=repository.finder.format_control,
                          allow_unsafe=allow_unsafe)
    writer.write(results=results,
                 reverse_dependencies=reverse_dependencies,
                 primary_packages={key_from_req(ireq.req) for ireq in constraints},
                 hashes=hashes)

    if dry_run:
        log.warning('Dry-run, so nothing updated.')<|MERGE_RESOLUTION|>--- conflicted
+++ resolved
@@ -61,13 +61,8 @@
               help="Generate pip 8 style hashes in the resulting requirements file.")
 @click.argument('src_files', nargs=-1, type=click.Path(exists=True, allow_dash=True))
 def cli(verbose, dry_run, pre, rebuild, find_links, index_url, extra_index_url,
-<<<<<<< HEAD
-        client_cert, trusted_host, header, index, annotate, upgrade,
+        client_cert, trusted_host, header, index, annotate, upgrade, upgrade_packages,
         output_file, allow_unsafe, generate_hashes, src_files):
-=======
-        client_cert, trusted_host, header, index, annotate, upgrade, upgrade_packages,
-        output_file, allow_unsafe, src_files):
->>>>>>> d14829c9
     """Compiles requirements.txt from requirements.in specs."""
     log.verbose = verbose
 
